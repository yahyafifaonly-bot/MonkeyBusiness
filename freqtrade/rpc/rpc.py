--- conflicted
+++ resolved
@@ -719,16 +719,11 @@
             self._freqtrade.wallets.update()
             return {'result': f'Created sell order for trade {trade_id}.'}
 
-<<<<<<< HEAD
     def _rpc_force_entry(self, pair: str, price: Optional[float], *,
                          order_type: Optional[str] = None,
                          order_side: SignalDirection = SignalDirection.LONG,
-                         stake_amount: Optional[float] = None) -> Optional[Trade]:
-=======
-    def _rpc_forcebuy(self, pair: str, price: Optional[float], order_type: Optional[str] = None,
-                      stake_amount: Optional[float] = None,
-                      buy_tag: Optional[str] = None) -> Optional[Trade]:
->>>>>>> 5a4f30d1
+                         stake_amount: Optional[float] = None,
+                         enter_tag: Optional[str] = None) -> Optional[Trade]:
         """
         Handler for forcebuy <asset> <price>
         Buys a pair trade at the given or current price
@@ -765,13 +760,10 @@
             order_type = self._freqtrade.strategy.order_types.get(
                 'forcebuy', self._freqtrade.strategy.order_types['buy'])
         if self._freqtrade.execute_entry(pair, stake_amount, price,
-<<<<<<< HEAD
                                          ordertype=order_type, trade=trade,
-                                         is_short=(order_side == SignalDirection.SHORT)
+                                         is_short=(order_side == SignalDirection.SHORT),
+                                         enter_tag=enter_tag,
                                          ):
-=======
-                                         ordertype=order_type, trade=trade, buy_tag=buy_tag):
->>>>>>> 5a4f30d1
             Trade.commit()
             trade = Trade.get_trades([Trade.is_open.is_(True), Trade.pair == pair]).first()
             return trade
