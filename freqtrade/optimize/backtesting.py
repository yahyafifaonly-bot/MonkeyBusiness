--- conflicted
+++ resolved
@@ -370,11 +370,7 @@
             trade, sell_row[OPEN_IDX], sell_candle_time,  # type: ignore
             enter=enter, exit_=exit_,
             low=sell_row[LOW_IDX], high=sell_row[HIGH_IDX]
-<<<<<<< HEAD
         )
-=======
-            )
->>>>>>> 778f0d9d
 
         if sell.sell_flag:
             trade.close_date = sell_candle_time
