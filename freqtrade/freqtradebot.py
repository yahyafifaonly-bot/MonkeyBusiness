--- conflicted
+++ resolved
@@ -690,12 +690,8 @@
             amount = safe_value_fallback(order, 'filled', 'amount')
             enter_limit_filled_price = safe_value_fallback(order, 'average', 'price')
 
-<<<<<<< HEAD
+        # TODO: this might be unnecessary, as we're calling it in update_trade_state.
         isolated_liq = self.exchange.get_liquidation_price(
-=======
-        # TODO: this might be unnecessary, as we're calling it in update_trade_state.
-        interest_rate, isolated_liq = self.leverage_prep(
->>>>>>> e0054397
             leverage=leverage,
             pair=pair,
             amount=amount,
@@ -1572,15 +1568,16 @@
             if order.get('side', None) == trade.enter_side:
                 trade = self.cancel_stoploss_on_exchange(trade)
                 # TODO: Margin will need to use interest_rate as well.
-                _, isolated_liq = self.leverage_prep(
+                # interest_rate = self.exchange.get_interest_rate()
+                trade.set_isolated_liq(self.exchange.get_liquidation_price(
+
                     leverage=trade.leverage,
                     pair=trade.pair,
                     amount=trade.amount,
                     open_rate=trade.open_rate,
                     is_short=trade.is_short
-                )
-                if isolated_liq:
-                    trade.set_isolated_liq(isolated_liq)
+                ))
+
             # Updating wallets when order is closed
             self.wallets.update()
 
