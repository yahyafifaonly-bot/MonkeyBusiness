"""
Freqtrade is the main module of this bot. It contains the class Freqtrade()
"""

import copy
import logging
import time
import traceback
from datetime import datetime
from typing import Any, Callable, Dict, List, Optional

import arrow
from requests.exceptions import RequestException

from freqtrade import (DependencyException, OperationalException,
                       TemporaryError, __version__, constants, persistence)
from freqtrade.data.converter import order_book_to_dataframe
from freqtrade.data.dataprovider import DataProvider
from freqtrade.edge import Edge
from freqtrade.persistence import Trade
from freqtrade.rpc import RPCManager, RPCMessageType
from freqtrade.resolvers import ExchangeResolver, StrategyResolver, PairListResolver
from freqtrade.state import State
from freqtrade.strategy.interface import SellType, IStrategy
from freqtrade.wallets import Wallets


logger = logging.getLogger(__name__)


class FreqtradeBot(object):
    """
    Freqtrade is the main class of the bot.
    This is from here the bot start its logic.
    """

    def __init__(self, config: Dict[str, Any]) -> None:
        """
        Init all variables and objects the bot needs to work
        :param config: configuration dict, you can use Configuration.get_config()
        to get the config dict.
        """

        logger.info(
            'Starting freqtrade %s',
            __version__,
        )

        # Init bot states
        self.state = State.STOPPED

        # Init objects
        self.config = config
        self.strategy: IStrategy = StrategyResolver(self.config).strategy

        self.rpc: RPCManager = RPCManager(self)

        exchange_name = self.config.get('exchange', {}).get('name', 'bittrex').title()
<<<<<<< HEAD
        try:
            self.exchange = ExchangeResolver(exchange_name, self.config).exchange
        except ImportError:
            logger.info(
                f"No {exchange_name} specific subclass found. Using the generic class instead.")
            self.exchange = Exchange(self.config)
=======
        self.exchange = ExchangeResolver(exchange_name, self.config).exchange
>>>>>>> 6d7f7889

        self.wallets = Wallets(self.exchange)
        self.dataprovider = DataProvider(self.config, self.exchange)

        # Attach Dataprovider to Strategy baseclass
        IStrategy.dp = self.dataprovider
        # Attach Wallets to Strategy baseclass
        IStrategy.wallets = self.wallets

        pairlistname = self.config.get('pairlist', {}).get('method', 'StaticPairList')
        self.pairlists = PairListResolver(pairlistname, self, self.config).pairlist

        # Initializing Edge only if enabled
        self.edge = Edge(self.config, self.exchange, self.strategy) if \
            self.config.get('edge', {}).get('enabled', False) else None

        self.active_pair_whitelist: List[str] = self.config['exchange']['pair_whitelist']
        self._init_modules()

    def _init_modules(self) -> None:
        """
        Initializes all modules and updates the config
        :return: None
        """
        # Initialize all modules

        persistence.init(self.config)

        # Set initial application state
        initial_state = self.config.get('initial_state')

        if initial_state:
            self.state = State[initial_state.upper()]
        else:
            self.state = State.STOPPED

    def cleanup(self) -> None:
        """
        Cleanup pending resources on an already stopped bot
        :return: None
        """
        logger.info('Cleaning up modules ...')
        self.rpc.cleanup()
        persistence.cleanup()

    def worker(self, old_state: State = None) -> State:
        """
        Trading routine that must be run at each loop
        :param old_state: the previous service state from the previous call
        :return: current service state
        """
        # Log state transition
        state = self.state
        if state != old_state:
            self.rpc.send_msg({
                'type': RPCMessageType.STATUS_NOTIFICATION,
                'status': f'{state.name.lower()}'
            })
            logger.info('Changing state to: %s', state.name)
            if state == State.RUNNING:
                self.rpc.startup_messages(self.config, self.pairlists)

        if state == State.STOPPED:
            time.sleep(1)
        elif state == State.RUNNING:
            min_secs = self.config.get('internals', {}).get(
                'process_throttle_secs',
                constants.PROCESS_THROTTLE_SECS
            )

            self._throttle(func=self._process,
                           min_secs=min_secs)
        return state

    def _throttle(self, func: Callable[..., Any], min_secs: float, *args, **kwargs) -> Any:
        """
        Throttles the given callable that it
        takes at least `min_secs` to finish execution.
        :param func: Any callable
        :param min_secs: minimum execution time in seconds
        :return: Any
        """
        start = time.time()
        result = func(*args, **kwargs)
        end = time.time()
        duration = max(min_secs - (end - start), 0.0)
        logger.debug('Throttling %s for %.2f seconds', func.__name__, duration)
        time.sleep(duration)
        return result

    def _process(self) -> bool:
        """
        Queries the persistence layer for open trades and handles them,
        otherwise a new trade is created.
        :return: True if one or more trades has been created or closed, False otherwise
        """
        state_changed = False
        try:
            # Refresh whitelist
            self.pairlists.refresh_pairlist()
            self.active_pair_whitelist = self.pairlists.whitelist

            # Calculating Edge positiong
            if self.edge:
                self.edge.calculate()
                self.active_pair_whitelist = self.edge.adjust(self.active_pair_whitelist)

            # Query trades from persistence layer
            trades = Trade.query.filter(Trade.is_open.is_(True)).all()

            # Extend active-pair whitelist with pairs from open trades
            # ensures that tickers are downloaded for open trades
            self.active_pair_whitelist.extend([trade.pair for trade in trades
                                               if trade.pair not in self.active_pair_whitelist])

            # Create pair-whitelist tuple with (pair, ticker_interval)
            pair_whitelist_tuple = [(pair, self.config['ticker_interval'])
                                    for pair in self.active_pair_whitelist]
            # Refreshing candles
            self.dataprovider.refresh(pair_whitelist_tuple,
                                      self.strategy.informative_pairs())

            # First process current opened trades
            for trade in trades:
                state_changed |= self.process_maybe_execute_sell(trade)

            # Then looking for buy opportunities
            if len(trades) < self.config['max_open_trades']:
                state_changed = self.process_maybe_execute_buy()

            if 'unfilledtimeout' in self.config:
                # Check and handle any timed out open orders
                self.check_handle_timedout()
                Trade.session.flush()

        except TemporaryError as error:
            logger.warning(f"Error: {error}, retrying in {constants.RETRY_TIMEOUT} seconds...")
            time.sleep(constants.RETRY_TIMEOUT)
        except OperationalException:
            tb = traceback.format_exc()
            hint = 'Issue `/start` if you think it is safe to restart.'
            self.rpc.send_msg({
                'type': RPCMessageType.STATUS_NOTIFICATION,
                'status': f'OperationalException:\n```\n{tb}```{hint}'
            })
            logger.exception('OperationalException. Stopping trader ...')
            self.state = State.STOPPED
        return state_changed

    def get_target_bid(self, pair: str) -> float:
        """
        Calculates bid target between current ask price and last price
        :return: float: Price
        """
        config_bid_strategy = self.config.get('bid_strategy', {})
        if 'use_order_book' in config_bid_strategy and\
                config_bid_strategy.get('use_order_book', False):
            logger.info('Getting price from order book')
            order_book_top = config_bid_strategy.get('order_book_top', 1)
            order_book = self.exchange.get_order_book(pair, order_book_top)
            logger.debug('order_book %s', order_book)
            # top 1 = index 0
            order_book_rate = order_book['bids'][order_book_top - 1][0]
            logger.info('...top %s order book buy rate %0.8f', order_book_top, order_book_rate)
            used_rate = order_book_rate
        else:
            logger.info('Using Last Ask / Last Price')
            ticker = self.exchange.get_ticker(pair)
            if ticker['ask'] < ticker['last']:
                ticker_rate = ticker['ask']
            else:
                balance = self.config['bid_strategy']['ask_last_balance']
                ticker_rate = ticker['ask'] + balance * (ticker['last'] - ticker['ask'])
            used_rate = ticker_rate

        return used_rate

    def _get_trade_stake_amount(self, pair) -> Optional[float]:
        """
        Check if stake amount can be fulfilled with the available balance
        for the stake currency
        :return: float: Stake Amount
        """
        if self.edge:
            return self.edge.stake_amount(
                pair,
                self.wallets.get_free(self.config['stake_currency']),
                self.wallets.get_total(self.config['stake_currency']),
                Trade.total_open_trades_stakes()
            )
        else:
            stake_amount = self.config['stake_amount']

        avaliable_amount = self.wallets.get_free(self.config['stake_currency'])

        if stake_amount == constants.UNLIMITED_STAKE_AMOUNT:
            open_trades = len(Trade.query.filter(Trade.is_open.is_(True)).all())
            if open_trades >= self.config['max_open_trades']:
                logger.warning('Can\'t open a new trade: max number of trades is reached')
                return None
            return avaliable_amount / (self.config['max_open_trades'] - open_trades)

        # Check if stake_amount is fulfilled
        if avaliable_amount < stake_amount:
            raise DependencyException(
                f"Available balance({avaliable_amount} {self.config['stake_currency']}) is "
                f"lower than stake amount({stake_amount} {self.config['stake_currency']})"
            )

        return stake_amount

    def _get_min_pair_stake_amount(self, pair: str, price: float) -> Optional[float]:
        markets = self.exchange.get_markets()
        markets = [m for m in markets if m['symbol'] == pair]
        if not markets:
            raise ValueError(f'Can\'t get market information for symbol {pair}')

        market = markets[0]

        if 'limits' not in market:
            return None

        min_stake_amounts = []
        limits = market['limits']
        if ('cost' in limits and 'min' in limits['cost']
                and limits['cost']['min'] is not None):
            min_stake_amounts.append(limits['cost']['min'])

        if ('amount' in limits and 'min' in limits['amount']
                and limits['amount']['min'] is not None):
            min_stake_amounts.append(limits['amount']['min'] * price)

        if not min_stake_amounts:
            return None

        # reserve some percent defined in config (5% default) + stoploss
        amount_reserve_percent = 1.0 - self.config.get('amount_reserve_percent',
                                                       constants.DEFAULT_AMOUNT_RESERVE_PERCENT)
        if self.strategy.stoploss is not None:
            amount_reserve_percent += self.strategy.stoploss
        # it should not be more than 50%
        amount_reserve_percent = max(amount_reserve_percent, 0.5)
        return min(min_stake_amounts) / amount_reserve_percent

    def create_trade(self) -> bool:
        """
        Checks the implemented trading indicator(s) for a randomly picked pair,
        if one pair triggers the buy_signal a new trade record gets created
        :return: True if a trade object has been created and persisted, False otherwise
        """
        interval = self.strategy.ticker_interval
        whitelist = copy.deepcopy(self.active_pair_whitelist)

        # Remove currently opened and latest pairs from whitelist
        for trade in Trade.query.filter(Trade.is_open.is_(True)).all():
            if trade.pair in whitelist:
                whitelist.remove(trade.pair)
                logger.debug('Ignoring %s in pair whitelist', trade.pair)

        if not whitelist:
            raise DependencyException('No currency pairs in whitelist')

        # running get_signal on historical data fetched
        for _pair in whitelist:
            (buy, sell) = self.strategy.get_signal(
                _pair, interval, self.dataprovider.ohlcv(_pair, self.strategy.ticker_interval))

            if buy and not sell:
                stake_amount = self._get_trade_stake_amount(_pair)
                if not stake_amount:
                    return False

                logger.info(f"Buy signal found: about create a new trade with stake_amount: "
                            f"{stake_amount} ...")

                bidstrat_check_depth_of_market = self.config.get('bid_strategy', {}).\
                    get('check_depth_of_market', {})
                if (bidstrat_check_depth_of_market.get('enabled', False)) and\
                        (bidstrat_check_depth_of_market.get('bids_to_ask_delta', 0) > 0):
                    if self._check_depth_of_market_buy(_pair, bidstrat_check_depth_of_market):
                        return self.execute_buy(_pair, stake_amount)
                    else:
                        return False
                return self.execute_buy(_pair, stake_amount)

        return False

    def _check_depth_of_market_buy(self, pair: str, conf: Dict) -> bool:
        """
        Checks depth of market before executing a buy
        """
        conf_bids_to_ask_delta = conf.get('bids_to_ask_delta', 0)
        logger.info('checking depth of market for %s', pair)
        order_book = self.exchange.get_order_book(pair, 1000)
        order_book_data_frame = order_book_to_dataframe(order_book['bids'], order_book['asks'])
        order_book_bids = order_book_data_frame['b_size'].sum()
        order_book_asks = order_book_data_frame['a_size'].sum()
        bids_ask_delta = order_book_bids / order_book_asks
        logger.info('bids: %s, asks: %s, delta: %s', order_book_bids,
                    order_book_asks, bids_ask_delta)
        if bids_ask_delta >= conf_bids_to_ask_delta:
            return True
        return False

    def execute_buy(self, pair: str, stake_amount: float, price: Optional[float] = None) -> bool:
        """
        Executes a limit buy for the given pair
        :param pair: pair for which we want to create a LIMIT_BUY
        :return: None
        """
        pair_s = pair.replace('_', '/')
        pair_url = self.exchange.get_pair_detail_url(pair)
        stake_currency = self.config['stake_currency']
        fiat_currency = self.config.get('fiat_display_currency', None)
        time_in_force = self.strategy.order_time_in_force['buy']

        if price:
            buy_limit_requested = price
        else:
            # Calculate amount
            buy_limit_requested = self.get_target_bid(pair)

        min_stake_amount = self._get_min_pair_stake_amount(pair_s, buy_limit_requested)
        if min_stake_amount is not None and min_stake_amount > stake_amount:
            logger.warning(
                f'Can\'t open a new trade for {pair_s}: stake amount '
                f'is too small ({stake_amount} < {min_stake_amount})'
            )
            return False

        amount = stake_amount / buy_limit_requested

        order = self.exchange.buy(pair=pair, ordertype=self.strategy.order_types['buy'],
                                  amount=amount, rate=buy_limit_requested,
                                  time_in_force=time_in_force)
        order_id = order['id']
        order_status = order.get('status', None)

        # we assume the order is executed at the price requested
        buy_limit_filled_price = buy_limit_requested

        if order_status == 'expired' or order_status == 'rejected':
            order_type = self.strategy.order_types['buy']
            order_tif = self.strategy.order_time_in_force['buy']

            # return false if the order is not filled
            if float(order['filled']) == 0:
                logger.warning('Buy %s order with time in force %s for %s is %s by %s.'
                               ' zero amount is fulfilled.',
                               order_tif, order_type, pair_s, order_status, self.exchange.name)
                return False
            else:
                # the order is partially fulfilled
                # in case of IOC orders we can check immediately
                # if the order is fulfilled fully or partially
                logger.warning('Buy %s order with time in force %s for %s is %s by %s.'
                               ' %s amount fulfilled out of %s (%s remaining which is canceled).',
                               order_tif, order_type, pair_s, order_status, self.exchange.name,
                               order['filled'], order['amount'], order['remaining']
                               )
                stake_amount = order['cost']
                amount = order['amount']
                buy_limit_filled_price = order['price']
                order_id = None

        # in case of FOK the order may be filled immediately and fully
        elif order_status == 'closed':
            stake_amount = order['cost']
            amount = order['amount']
            buy_limit_filled_price = order['price']
            order_id = None

        self.rpc.send_msg({
            'type': RPCMessageType.BUY_NOTIFICATION,
            'exchange': self.exchange.name.capitalize(),
            'pair': pair_s,
            'market_url': pair_url,
            'limit': buy_limit_filled_price,
            'stake_amount': stake_amount,
            'stake_currency': stake_currency,
            'fiat_currency': fiat_currency
        })

        # Fee is applied twice because we make a LIMIT_BUY and LIMIT_SELL
        fee = self.exchange.get_fee(symbol=pair, taker_or_maker='maker')
        trade = Trade(
            pair=pair,
            stake_amount=stake_amount,
            amount=amount,
            fee_open=fee,
            fee_close=fee,
            open_rate=buy_limit_filled_price,
            open_rate_requested=buy_limit_requested,
            open_date=datetime.utcnow(),
            exchange=self.exchange.id,
            open_order_id=order_id,
            strategy=self.strategy.get_strategy_name(),
            ticker_interval=constants.TICKER_INTERVAL_MINUTES[self.config['ticker_interval']]
        )

        Trade.session.add(trade)
        Trade.session.flush()

        # Updating wallets
        self.wallets.update()

        return True

    def process_maybe_execute_buy(self) -> bool:
        """
        Tries to execute a buy trade in a safe way
        :return: True if executed
        """
        try:
            # Create entity and execute trade
            if self.create_trade():
                return True

            logger.info('Found no buy signals for whitelisted currencies. Trying again..')
            return False
        except DependencyException as exception:
            logger.warning('Unable to create trade: %s', exception)
            return False

    def process_maybe_execute_sell(self, trade: Trade) -> bool:
        """
        Tries to execute a sell trade
        :return: True if executed
        """
        try:
            # Get order details for actual price per unit
            if trade.open_order_id:
                # Update trade with order values
                logger.info('Found open order for %s', trade)
                order = self.exchange.get_order(trade.open_order_id, trade.pair)
                # Try update amount (binance-fix)
                try:
                    new_amount = self.get_real_amount(trade, order)
                    if order['amount'] != new_amount:
                        order['amount'] = new_amount
                        # Fee was applied, so set to 0
                        trade.fee_open = 0

                except OperationalException as exception:
                    logger.warning("Could not update trade amount: %s", exception)

                trade.update(order)

            if self.strategy.order_types.get('stoploss_on_exchange') and trade.is_open:
                result = self.handle_stoploss_on_exchange(trade)
                if result:
                    self.wallets.update()
                    return result

            if trade.is_open and trade.open_order_id is None:
                # Check if we can sell our current pair
                result = self.handle_trade(trade)

                # Updating wallets if any trade occured
                if result:
                    self.wallets.update()

                return result

        except DependencyException as exception:
            logger.warning('Unable to sell trade: %s', exception)
        return False

    def get_real_amount(self, trade: Trade, order: Dict) -> float:
        """
        Get real amount for the trade
        Necessary for self.exchanges which charge fees in base currency (e.g. binance)
        """
        order_amount = order['amount']
        # Only run for closed orders
        if trade.fee_open == 0 or order['status'] == 'open':
            return order_amount

        # use fee from order-dict if possible
        if 'fee' in order and order['fee'] and (order['fee'].keys() >= {'currency', 'cost'}):
            if trade.pair.startswith(order['fee']['currency']):
                new_amount = order_amount - order['fee']['cost']
                logger.info("Applying fee on amount for %s (from %s to %s) from Order",
                            trade, order['amount'], new_amount)
                return new_amount

        # Fallback to Trades
        trades = self.exchange.get_trades_for_order(trade.open_order_id, trade.pair,
                                                    trade.open_date)

        if len(trades) == 0:
            logger.info("Applying fee on amount for %s failed: myTrade-Dict empty found", trade)
            return order_amount
        amount = 0
        fee_abs = 0
        for exectrade in trades:
            amount += exectrade['amount']
            if "fee" in exectrade and (exectrade['fee'].keys() >= {'currency', 'cost'}):
                # only applies if fee is in quote currency!
                if trade.pair.startswith(exectrade['fee']['currency']):
                    fee_abs += exectrade['fee']['cost']

        if amount != order_amount:
            logger.warning(f"Amount {amount} does not match amount {trade.amount}")
            raise OperationalException("Half bought? Amounts don't match")
        real_amount = amount - fee_abs
        if fee_abs != 0:
            logger.info(f"Applying fee on amount for {trade} "
                        f"(from {order_amount} to {real_amount}) from Trades")
        return real_amount

    def handle_trade(self, trade: Trade) -> bool:
        """
        Sells the current pair if the threshold is reached and updates the trade record.
        :return: True if trade has been sold, False otherwise
        """
        if not trade.is_open:
            raise ValueError(f'Attempt to handle closed trade: {trade}')

        logger.debug('Handling %s ...', trade)

        (buy, sell) = (False, False)
        experimental = self.config.get('experimental', {})
        if experimental.get('use_sell_signal') or experimental.get('ignore_roi_if_buy_signal'):
            (buy, sell) = self.strategy.get_signal(
                trade.pair, self.strategy.ticker_interval,
                self.dataprovider.ohlcv(trade.pair, self.strategy.ticker_interval))

        config_ask_strategy = self.config.get('ask_strategy', {})
        if config_ask_strategy.get('use_order_book', False):
            logger.info('Using order book for selling...')
            # logger.debug('Order book %s',orderBook)
            order_book_min = config_ask_strategy.get('order_book_min', 1)
            order_book_max = config_ask_strategy.get('order_book_max', 1)

            order_book = self.exchange.get_order_book(trade.pair, order_book_max)

            for i in range(order_book_min, order_book_max + 1):
                order_book_rate = order_book['asks'][i - 1][0]
                logger.info('  order book asks top %s: %0.8f', i, order_book_rate)
                sell_rate = order_book_rate

                if self.check_sell(trade, sell_rate, buy, sell):
                    return True

        else:
            logger.debug('checking sell')
            sell_rate = self.exchange.get_ticker(trade.pair)['bid']
            if self.check_sell(trade, sell_rate, buy, sell):
                return True

        logger.debug('Found no sell signal for %s.', trade)
        return False

    def handle_stoploss_on_exchange(self, trade: Trade) -> bool:
        """
        Check if trade is fulfilled in which case the stoploss
        on exchange should be added immediately if stoploss on exchange
        is enabled.
        """

        result = False

        # If trade is open and the buy order is fulfilled but there is no stoploss,
        # then we add a stoploss on exchange
        if not trade.open_order_id and not trade.stoploss_order_id:
            if self.edge:
                stoploss = self.edge.stoploss(pair=trade.pair)
            else:
                stoploss = self.strategy.stoploss

            stop_price = trade.open_rate * (1 + stoploss)

            # limit price should be less than stop price.
            # 0.99 is arbitrary here.
            limit_price = stop_price * 0.99

            stoploss_order_id = self.exchange.stoploss_limit(
                pair=trade.pair, amount=trade.amount, stop_price=stop_price, rate=limit_price
            )['id']
            trade.stoploss_order_id = str(stoploss_order_id)
            trade.stoploss_last_update = datetime.now()

        # Or the trade open and there is already a stoploss on exchange.
        # so we check if it is hit ...
        elif trade.stoploss_order_id:
            logger.debug('Handling stoploss on exchange %s ...', trade)
            order = self.exchange.get_order(trade.stoploss_order_id, trade.pair)
            if order['status'] == 'closed':
                trade.sell_reason = SellType.STOPLOSS_ON_EXCHANGE.value
                trade.update(order)
                result = True
            elif self.config.get('trailing_stop', False):
                # if trailing stoploss is enabled we check if stoploss value has changed
                # in which case we cancel stoploss order and put another one with new
                # value immediately
                self.handle_trailing_stoploss_on_exchange(trade, order)

        return result

    def handle_trailing_stoploss_on_exchange(self, trade: Trade, order):
        """
        Check to see if stoploss on exchange should be updated
        in case of trailing stoploss on exchange
        :param Trade: Corresponding Trade
        :param order: Current on exchange stoploss order
        :return: None
        """

        if trade.stop_loss > float(order['info']['stopPrice']):
            # we check if the update is neccesary
            update_beat = self.strategy.order_types.get('stoploss_on_exchange_interval', 60)
            if (datetime.utcnow() - trade.stoploss_last_update).total_seconds() > update_beat:
                # cancelling the current stoploss on exchange first
                logger.info('Trailing stoploss: cancelling current stoploss on exchange '
                            'in order to add another one ...')
                if self.exchange.cancel_order(order['id'], trade.pair):
                    # creating the new one
                    stoploss_order_id = self.exchange.stoploss_limit(
                        pair=trade.pair, amount=trade.amount,
                        stop_price=trade.stop_loss, rate=trade.stop_loss * 0.99
                    )['id']
                    trade.stoploss_order_id = str(stoploss_order_id)

    def check_sell(self, trade: Trade, sell_rate: float, buy: bool, sell: bool) -> bool:
        if self.edge:
            stoploss = self.edge.stoploss(trade.pair)
            should_sell = self.strategy.should_sell(
                trade, sell_rate, datetime.utcnow(), buy, sell, force_stoploss=stoploss)
        else:
            should_sell = self.strategy.should_sell(trade, sell_rate, datetime.utcnow(), buy, sell)

        if should_sell.sell_flag:
            self.execute_sell(trade, sell_rate, should_sell.sell_type)
            logger.info('executed sell, reason: %s', should_sell.sell_type)
            return True
        return False

    def check_handle_timedout(self) -> None:
        """
        Check if any orders are timed out and cancel if neccessary
        :param timeoutvalue: Number of minutes until order is considered timed out
        :return: None
        """
        buy_timeout = self.config['unfilledtimeout']['buy']
        sell_timeout = self.config['unfilledtimeout']['sell']
        buy_timeoutthreashold = arrow.utcnow().shift(minutes=-buy_timeout).datetime
        sell_timeoutthreashold = arrow.utcnow().shift(minutes=-sell_timeout).datetime

        for trade in Trade.query.filter(Trade.open_order_id.isnot(None)).all():
            try:
                # FIXME: Somehow the query above returns results
                # where the open_order_id is in fact None.
                # This is probably because the record got
                # updated via /forcesell in a different thread.
                if not trade.open_order_id:
                    continue
                order = self.exchange.get_order(trade.open_order_id, trade.pair)
            except (RequestException, DependencyException):
                logger.info(
                    'Cannot query order for %s due to %s',
                    trade,
                    traceback.format_exc())
                continue
            ordertime = arrow.get(order['datetime']).datetime

            # Check if trade is still actually open
            if float(order['remaining']) == 0.0:
                self.wallets.update()
                continue

            # Handle cancelled on exchange
            if order['status'] == 'canceled':
                if order['side'] == 'buy':
                    self.handle_buy_order_full_cancel(trade, "canceled on Exchange")
                elif order['side'] == 'sell':
                    self.handle_timedout_limit_sell(trade, order)
                    self.wallets.update()
            # Check if order is still actually open
            elif order['status'] == 'open':
                if order['side'] == 'buy' and ordertime < buy_timeoutthreashold:
                    self.handle_timedout_limit_buy(trade, order)
                    self.wallets.update()
                elif order['side'] == 'sell' and ordertime < sell_timeoutthreashold:
                    self.handle_timedout_limit_sell(trade, order)
                    self.wallets.update()

    def handle_buy_order_full_cancel(self, trade: Trade, reason: str) -> None:
        """Close trade in database and send message"""
        Trade.session.delete(trade)
        Trade.session.flush()
        logger.info('Buy order %s for %s.', reason, trade)
        self.rpc.send_msg({
            'type': RPCMessageType.STATUS_NOTIFICATION,
            'status': f'Unfilled buy order for {trade.pair} {reason}'
        })

    def handle_timedout_limit_buy(self, trade: Trade, order: Dict) -> bool:
        """Buy timeout - cancel order
        :return: True if order was fully cancelled
        """
        self.exchange.cancel_order(trade.open_order_id, trade.pair)
        if order['remaining'] == order['amount']:
            # if trade is not partially completed, just delete the trade
            self.handle_buy_order_full_cancel(trade, "cancelled due to timeout")
            return True

        # if trade is partially complete, edit the stake details for the trade
        # and close the order
        trade.amount = order['amount'] - order['remaining']
        trade.stake_amount = trade.amount * trade.open_rate
        trade.open_order_id = None
        logger.info('Partial buy order timeout for %s.', trade)
        self.rpc.send_msg({
            'type': RPCMessageType.STATUS_NOTIFICATION,
            'status': f'Remaining buy order for {trade.pair} cancelled due to timeout'
        })
        return False

    def handle_timedout_limit_sell(self, trade: Trade, order: Dict) -> bool:
        """
        Sell timeout - cancel order and update trade
        :return: True if order was fully cancelled
        """
        if order['remaining'] == order['amount']:
            # if trade is not partially completed, just cancel the trade
            if order["status"] != "canceled":
                reason = "due to timeout"
                self.exchange.cancel_order(trade.open_order_id, trade.pair)
                logger.info('Sell order timeout for %s.', trade)
            else:
                reason = "on exchange"
                logger.info('Sell order canceled on exchange for %s.', trade)
            trade.close_rate = None
            trade.close_profit = None
            trade.close_date = None
            trade.is_open = True
            trade.open_order_id = None
            self.rpc.send_msg({
                'type': RPCMessageType.STATUS_NOTIFICATION,
                'status': f'Unfilled sell order for {trade.pair} cancelled {reason}'
            })

            return True

        # TODO: figure out how to handle partially complete sell orders
        return False

    def execute_sell(self, trade: Trade, limit: float, sell_reason: SellType) -> None:
        """
        Executes a limit sell for the given trade and limit
        :param trade: Trade instance
        :param limit: limit rate for the sell order
        :param sellreason: Reason the sell was triggered
        :return: None
        """
        sell_type = 'sell'
        if sell_reason in (SellType.STOP_LOSS, SellType.TRAILING_STOP_LOSS):
            sell_type = 'stoploss'

        # if stoploss is on exchange and we are on dry_run mode,
        # we consider the sell price stop price
        if self.config.get('dry_run', False) and sell_type == 'stoploss' \
           and self.strategy.order_types['stoploss_on_exchange']:
            limit = trade.stop_loss

        # First cancelling stoploss on exchange ...
        if self.strategy.order_types.get('stoploss_on_exchange') and trade.stoploss_order_id:
            self.exchange.cancel_order(trade.stoploss_order_id, trade.pair)

        # Execute sell and update trade record
        order_id = self.exchange.sell(pair=str(trade.pair),
                                      ordertype=self.strategy.order_types[sell_type],
                                      amount=trade.amount, rate=limit,
                                      time_in_force=self.strategy.order_time_in_force['sell']
                                      )['id']

        trade.open_order_id = order_id
        trade.close_rate_requested = limit
        trade.sell_reason = sell_reason.value

        profit_trade = trade.calc_profit(rate=limit)
        current_rate = self.exchange.get_ticker(trade.pair)['bid']
        profit_percent = trade.calc_profit_percent(limit)
        pair_url = self.exchange.get_pair_detail_url(trade.pair)
        gain = "profit" if profit_percent > 0 else "loss"

        msg = {
            'type': RPCMessageType.SELL_NOTIFICATION,
            'exchange': trade.exchange.capitalize(),
            'pair': trade.pair,
            'gain': gain,
            'market_url': pair_url,
            'limit': limit,
            'amount': trade.amount,
            'open_rate': trade.open_rate,
            'current_rate': current_rate,
            'profit_amount': profit_trade,
            'profit_percent': profit_percent,
            'sell_reason': sell_reason.value
        }

        # For regular case, when the configuration exists
        if 'stake_currency' in self.config and 'fiat_display_currency' in self.config:
            stake_currency = self.config['stake_currency']
            fiat_currency = self.config['fiat_display_currency']
            msg.update({
                'stake_currency': stake_currency,
                'fiat_currency': fiat_currency,
            })

        # Send the message
        self.rpc.send_msg(msg)
        Trade.session.flush()<|MERGE_RESOLUTION|>--- conflicted
+++ resolved
@@ -56,16 +56,7 @@
         self.rpc: RPCManager = RPCManager(self)
 
         exchange_name = self.config.get('exchange', {}).get('name', 'bittrex').title()
-<<<<<<< HEAD
-        try:
-            self.exchange = ExchangeResolver(exchange_name, self.config).exchange
-        except ImportError:
-            logger.info(
-                f"No {exchange_name} specific subclass found. Using the generic class instead.")
-            self.exchange = Exchange(self.config)
-=======
         self.exchange = ExchangeResolver(exchange_name, self.config).exchange
->>>>>>> 6d7f7889
 
         self.wallets = Wallets(self.exchange)
         self.dataprovider = DataProvider(self.config, self.exchange)
