--- conflicted
+++ resolved
@@ -537,7 +537,6 @@
             logger.info(f"Bids to asks delta for {pair} does not satisfy condition.")
             return False
 
-<<<<<<< HEAD
     def leverage_prep(
         self,
         pair: str,
@@ -576,14 +575,11 @@
         pair: str,
         stake_amount: float,
         price: Optional[float] = None,
-        forcebuy: bool = False,
+        *,
         is_short: bool = False,
+        ordertype: Optional[str] = None,
         enter_tag: Optional[str] = None
     ) -> bool:
-=======
-    def execute_entry(self, pair: str, stake_amount: float, price: Optional[float] = None, *,
-                      ordertype: Optional[str] = None, buy_tag: Optional[str] = None) -> bool:
->>>>>>> c22f381d
         """
         Executes a limit buy for the given pair
         :param pair: pair for which we want to create a LIMIT_BUY
@@ -653,18 +649,8 @@
             f"{stake_amount} ..."
         )
 
-<<<<<<< HEAD
         amount = (stake_amount / enter_limit_requested) * leverage
-        order_type = self.strategy.order_types['buy']
-        if forcebuy:
-            # Forcebuy can define a different ordertype
-            # TODO-lev: get a forceshort? What is this
-            order_type = self.strategy.order_types.get('forcebuy', order_type)
-        # TODO-lev: Will this work for shorting?
-=======
-        amount = stake_amount / enter_limit_requested
         order_type = ordertype or self.strategy.order_types['buy']
->>>>>>> c22f381d
 
         if not strategy_safe_wrapper(self.strategy.confirm_trade_entry, default_retval=True)(
                 pair=pair, order_type=order_type, amount=amount, rate=enter_limit_requested,
@@ -1060,18 +1046,10 @@
             force_stoploss=self.edge.stoploss(trade.pair) if self.edge else 0
         )
 
-<<<<<<< HEAD
         if should_exit.sell_flag:
             logger.info(f'Exit for {trade.pair} detected. Reason: {should_exit.sell_type}'
                         f'Tag: {exit_tag if exit_tag is not None else "None"}')
-            self.execute_trade_exit(trade, exit_rate, should_exit, exit_tag)
-=======
-        if should_sell.sell_flag:
-            logger.info(
-                f'Executing Sell for {trade.pair}. Reason: {should_sell.sell_type}. '
-                f'Tag: {exit_tag if exit_tag is not None else "None"}')
-            self.execute_trade_exit(trade, exit_rate, should_sell, exit_tag=exit_tag)
->>>>>>> c22f381d
+            self.execute_trade_exit(trade, exit_rate, should_exit, exit_tag=exit_tag)
             return True
         return False
 
@@ -1289,14 +1267,6 @@
                 f"Not enough amount to exit trade. Trade-amount: {amount}, Wallet: {wallet_amount}")
 
     def execute_trade_exit(
-<<<<<<< HEAD
-        self,
-        trade: Trade,
-        limit: float,
-        sell_reason: SellCheckTuple,  # TODO-lev update to exit_reason
-        exit_tag: Optional[str] = None
-    ) -> bool:
-=======
             self,
             trade: Trade,
             limit: float,
@@ -1305,7 +1275,6 @@
             exit_tag: Optional[str] = None,
             ordertype: Optional[str] = None,
             ) -> bool:
->>>>>>> c22f381d
         """
         Executes a trade exit for the given trade and limit
         :param trade: Trade instance
@@ -1348,11 +1317,7 @@
             except InvalidOrderException:
                 logger.exception(f"Could not cancel stoploss order {trade.stoploss_order_id}")
 
-<<<<<<< HEAD
-        order_type = self.strategy.order_types[exit_type]
-=======
-        order_type = ordertype or self.strategy.order_types[sell_type]
->>>>>>> c22f381d
+        order_type = ordertype or self.strategy.order_types[exit_type]
         if sell_reason.sell_type == SellType.EMERGENCY_SELL:
             # Emergency sells (default to market!)
             order_type = self.strategy.order_types.get("emergencysell", "market")
