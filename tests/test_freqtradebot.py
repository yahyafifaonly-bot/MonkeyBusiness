--- conflicted
+++ resolved
@@ -3655,18 +3655,11 @@
     assert trade.stoploss_order_id is None
     assert trade.is_open is False
     assert trade.exit_reason == ExitType.STOPLOSS_ON_EXCHANGE.value
-<<<<<<< HEAD
-    assert rpc_mock.call_count == 4
-    assert rpc_mock.call_args_list[1][0][0]['type'] == RPCMessageType.ENTRY
-    assert rpc_mock.call_args_list[2][0][0]['type'] == RPCMessageType.ENTRY_FILL
-    assert rpc_mock.call_args_list[3][0][0]['type'] == RPCMessageType.EXIT_FILL
-=======
     assert rpc_mock.call_count == 3
     assert rpc_mock.call_args_list[0][0][0]['type'] == RPCMessageType.ENTRY
     assert rpc_mock.call_args_list[0][0][0]['amount'] > 20
     assert rpc_mock.call_args_list[1][0][0]['type'] == RPCMessageType.ENTRY_FILL
     assert rpc_mock.call_args_list[2][0][0]['type'] == RPCMessageType.EXIT_FILL
->>>>>>> 883abe5b
 
 
 @pytest.mark.parametrize(
